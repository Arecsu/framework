--- conflicted
+++ resolved
@@ -9,16 +9,10 @@
   },
   "devDependencies": {
     "jiti": "^1.16.0",
-<<<<<<< HEAD
     "nuxt": "npm:nuxt3@latest",
     "nuxt-website-theme": "^0.0.13",
-    "pathe": "^0.3.9",
-    "scule": "^0.3.2",
-=======
-    "nuxt": "^3.0.0-rc.12",
     "pathe": "^1.0.0",
     "scule": "^1.0.0",
->>>>>>> f530cd74
     "untyped": "^0.5.0"
   },
   "resolutions": {
