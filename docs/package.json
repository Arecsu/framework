--- conflicted
+++ resolved
@@ -10,11 +10,7 @@
   "devDependencies": {
     "jiti": "^1.16.0",
     "nuxt": "npm:nuxt3@latest",
-<<<<<<< HEAD
     "nuxt-website-theme": "0.0.17",
-=======
-    "nuxt-website-theme": "^0.0.16",
->>>>>>> c85bf73f
     "pathe": "^1.0.0",
     "scule": "^1.0.0",
     "untyped": "^1.0.0"
