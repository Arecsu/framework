--- conflicted
+++ resolved
@@ -61,12 +61,8 @@
     "markdownlint-cli": "^0.31.1",
     "pathe": "^0.3.0",
     "rimraf": "^3.0.2",
-<<<<<<< HEAD
     "simple-git": "^3.6.0",
-    "typescript": "^4.6.4",
-=======
     "typescript": "^4.7.2",
->>>>>>> 603f07c3
     "unbuild": "^0.7.4",
     "vitest": "^0.13.1",
     "vue-tsc": "^0.36.0"
