--- conflicted
+++ resolved
@@ -62,12 +62,8 @@
     "markdownlint-cli": "^0.31.1",
     "pathe": "^0.3.0",
     "rimraf": "^3.0.2",
-<<<<<<< HEAD
     "simple-git": "^3.6.0",
-    "typescript": "^4.7.2",
-=======
     "typescript": "^4.7.3",
->>>>>>> 9be0be2d
     "unbuild": "^0.7.4",
     "vitest": "^0.15.1",
     "vue-tsc": "^0.37.9"
