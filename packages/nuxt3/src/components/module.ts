import { statSync } from 'fs'
import { resolve } from 'pathe'
import { defineNuxtModule, resolveAlias, addVitePlugin, addWebpackPlugin } from '@nuxt/kit'
<<<<<<< HEAD
import type { Component, ComponentsDir } from '@nuxt/kit'
import { componentsTemplate, componentsTypeTemplate, getEnvComponentTemplate } from './templates'
=======
import type { Component, ComponentsDir, ComponentsOptions } from '@nuxt/schema'
import { componentsTemplate, componentsTypeTemplate } from './templates'
>>>>>>> 1ef6e3f5
import { scanComponents } from './scan'
import { loaderPlugin } from './loader'

const isPureObjectOrString = (val: any) => (!Array.isArray(val) && typeof val === 'object') || typeof val === 'string'
const isDirectory = (p: string) => { try { return statSync(p).isDirectory() } catch (_e) { return false } }

export default defineNuxtModule<ComponentsOptions>({
  name: 'components',
  configKey: 'components',
  defaults: {
    dirs: ['~/components']
  },
  setup (options, nuxt) {
    let componentDirs = []
    let components: Component[] = []

    // Resolve dirs
    nuxt.hook('app:resolve', async () => {
      await nuxt.callHook('components:dirs', options.dirs)

      componentDirs = options.dirs.filter(isPureObjectOrString).map((dir) => {
        const dirOptions: ComponentsDir = typeof dir === 'object' ? dir : { path: dir }
        const dirPath = resolveAlias(dirOptions.path, nuxt.options.alias)
        const transpile = typeof dirOptions.transpile === 'boolean' ? dirOptions.transpile : 'auto'
        const extensions = (dirOptions.extensions || nuxt.options.extensions).map(e => e.replace(/^\./g, ''))

        dirOptions.level = Number(dirOptions.level || 0)

        const present = isDirectory(dirPath)
        if (!present && dirOptions.path !== '~/components') {
          // eslint-disable-next-line no-console
          console.warn('Components directory not found: `' + dirPath + '`')
        }

        return {
          ...dirOptions,
          // TODO: https://github.com/nuxt/framework/pull/251
          enabled: true,
          path: dirPath,
          extensions,
          pattern: dirOptions.pattern || `**/*.{${extensions.join(',')},}`,
          ignore: [
            '**/*.stories.{js,ts,jsx,tsx}', // ignore storybook files
            '**/*{M,.m,-m}ixin.{js,ts,jsx,tsx}', // ignore mixins
            '**/*.d.ts', // .d.ts files
            // TODO: support nuxt ignore patterns
            ...(dirOptions.ignore || [])
          ],
          transpile: (transpile === 'auto' ? dirPath.includes('node_modules') : transpile)
        }
      }).filter(d => d.enabled)

      nuxt.options.build!.transpile!.push(...componentDirs.filter(dir => dir.transpile).map(dir => dir.path))
    })

    // Scan components and add to plugin
    nuxt.hook('app:templates', async (app) => {
      components = await scanComponents(componentDirs, nuxt.options.srcDir!)
      await nuxt.callHook('components:extend', components)
      if (!components.length) {
        return
      }

      // Handle environment-specify components
      components.filter(i => i.envPaths).forEach((component) => {
        const filename = `env-${component.pascalName}.vue`
        component.filePath = `#build/${filename}`
        component.shortPath = `#build/${filename}`
        app.templates.push({
          filename,
          write: true,
          getContents: () => getEnvComponentTemplate(component)
        })
      })

      app.templates.push({
        ...componentsTemplate,
        options: { components }
      })

      app.templates.push({
        ...componentsTypeTemplate,
        options: { components, buildDir: nuxt.options.buildDir }
      })

      app.plugins.push({ src: '#build/components' })
    })

    nuxt.hook('prepare:types', ({ references }) => {
      if (components.length) {
        references.push({ path: resolve(nuxt.options.buildDir, 'components.d.ts') })
      }
    })

    // Watch for changes
    nuxt.hook('builder:watch', async (event, path) => {
      if (!['add', 'unlink'].includes(event)) {
        return
      }
      const fPath = resolve(nuxt.options.rootDir, path)
      if (componentDirs.find(dir => fPath.startsWith(dir.path))) {
        await nuxt.callHook('builder:generateApp')
      }
    })

    const loaderOptions = { getComponents: () => components }
    addWebpackPlugin(loaderPlugin.webpack(loaderOptions))
    addVitePlugin(loaderPlugin.vite(loaderOptions))
  }
})<|MERGE_RESOLUTION|>--- conflicted
+++ resolved
@@ -1,13 +1,8 @@
 import { statSync } from 'fs'
 import { resolve } from 'pathe'
 import { defineNuxtModule, resolveAlias, addVitePlugin, addWebpackPlugin } from '@nuxt/kit'
-<<<<<<< HEAD
-import type { Component, ComponentsDir } from '@nuxt/kit'
-import { componentsTemplate, componentsTypeTemplate, getEnvComponentTemplate } from './templates'
-=======
 import type { Component, ComponentsDir, ComponentsOptions } from '@nuxt/schema'
-import { componentsTemplate, componentsTypeTemplate } from './templates'
->>>>>>> 1ef6e3f5
+import { componentsTemplate, getEnvComponentTemplate, componentsTypeTemplate } from './templates'
 import { scanComponents } from './scan'
 import { loaderPlugin } from './loader'
 
