--- conflicted
+++ resolved
@@ -1,11 +1,7 @@
 import { basename, extname, join, dirname, relative } from 'pathe'
 import globby from 'globby'
 import { pascalCase, splitByCase } from 'scule'
-<<<<<<< HEAD
-import type { ScanDir, Component, ComponentEnv, ComponentsDir } from '@nuxt/kit'
-=======
-import type { ScanDir, Component, ComponentsDir } from '@nuxt/schema'
->>>>>>> 1ef6e3f5
+import type { ScanDir, Component, ComponentsDir, ComponentEnv } from '@nuxt/schema'
 
 export function sortDirsByPathLength ({ path: pathA }: ScanDir, { path: pathB }: ScanDir): number {
   return pathB.split(/[\\/]/).filter(Boolean).length - pathA.split(/[\\/]/).filter(Boolean).length
