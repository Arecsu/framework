--- conflicted
+++ resolved
@@ -1,11 +1,7 @@
 import { basename, extname, join, dirname, relative } from 'pathe'
 import globby from 'globby'
 import { pascalCase, splitByCase } from 'scule'
-<<<<<<< HEAD
-import type { ScanDir, Component, ComponentEnv } from '@nuxt/kit'
-=======
-import type { ScanDir, Component, ComponentsDir } from '@nuxt/kit'
->>>>>>> dd4dd9e3
+import type { ScanDir, Component, ComponentEnv, ComponentsDir } from '@nuxt/kit'
 
 export function sortDirsByPathLength ({ path: pathA }: ScanDir, { path: pathB }: ScanDir): number {
   return pathB.split(/[\\/]/).filter(Boolean).length - pathA.split(/[\\/]/).filter(Boolean).length
@@ -17,7 +13,6 @@
   return str.replace(/\B([A-Z])/g, '-$1').toLowerCase()
 }
 
-<<<<<<< HEAD
 function resolveEnvComponent (fileName:string) {
   const match = fileName.match(/^(.+)\.(client|server)$/)
   if (match) {
@@ -33,8 +28,6 @@
   }
 }
 
-export async function scanComponents (dirs: ScanDir[], srcDir: string): Promise<Component[]> {
-=======
 /**
  * Scan the components inside different components folders
  * and return a unique list of components
@@ -45,7 +38,6 @@
  */
 export async function scanComponents (dirs: ComponentsDir[], srcDir: string): Promise<Component[]> {
   // All scanned components
->>>>>>> dd4dd9e3
   const components: Component[] = []
 
   // Keep resolved path to avoid duplicates
@@ -55,12 +47,6 @@
   const scannedPaths: string[] = []
 
   for (const dir of dirs.sort(sortDirsByPathLength)) {
-<<<<<<< HEAD
-=======
-    // A map from resolved path to component name (used for making duplicate warning message)
-    const resolvedNames = new Map<string, string>()
-
->>>>>>> dd4dd9e3
     for (const _file of await globby(dir.pattern!, { cwd: dir.path, ignore: dir.ignore })) {
       const filePath = join(dir.path, _file)
 
@@ -84,9 +70,7 @@
         dir.prefix ? splitByCase(dir.prefix) : [],
         (dir.pathPrefix !== false) ? splitByCase(relative(dir.path, dirname(filePath))) : []
       )
-<<<<<<< HEAD
       let env: ComponentEnv | undefined
-=======
 
       /**
        * In case we have index as filename the component become the parent path
@@ -95,17 +79,13 @@
        * if not take the filename
        * @example thid-components/Awesome.vue -> Awesome
        */
->>>>>>> dd4dd9e3
       let fileName = basename(filePath, extname(filePath))
 
       if (fileName.toLowerCase() === 'index') {
         fileName = dir.pathPrefix === false ? basename(dirname(filePath)) : '' /* inherits from path */
       }
-<<<<<<< HEAD
       // eslint-disable-next-line prefer-const
       ({ env, fileName } = resolveEnvComponent(fileName))
-
-=======
 
       /**
        * Array of fileName parts splitted by case, / or -
@@ -113,7 +93,6 @@
        * @example third-component -> ['third', 'component']
        * @example AwesomeComponent -> ['Awesome', 'Component']
        */
->>>>>>> dd4dd9e3
       const fileNameParts = splitByCase(fileName)
 
       const componentNameParts: string[] = []
@@ -125,19 +104,6 @@
       }
 
       const componentName = pascalCase(componentNameParts) + pascalCase(fileNameParts)
-<<<<<<< HEAD
-=======
-
-      if (resolvedNames.has(componentName)) {
-        console.warn(`Two component files resolving to the same name \`${componentName}\`:\n` +
-          `\n - ${filePath}` +
-          `\n - ${resolvedNames.get(componentName)}`
-        )
-        continue
-      }
-      resolvedNames.set(componentName, filePath)
-
->>>>>>> dd4dd9e3
       const pascalName = pascalCase(componentName).replace(/["']/g, '')
       const kebabName = hyphenate(componentName)
       const shortPath = relative(srcDir, filePath)
