import { promises as fsp } from 'fs'
import { dirname, resolve, basename, extname } from 'pathe'
import defu from 'defu'
import { kebabCase } from 'scule'
import type { Nuxt, NuxtApp, NuxtPlugin } from '@nuxt/schema'
import { findPath, resolveFiles, normalizePlugin, normalizeTemplate, compileTemplate, templateUtils, tryResolveModule } from '@nuxt/kit'

import * as defaultTemplates from './templates'

export function createApp (nuxt: Nuxt, options: Partial<NuxtApp> = {}): NuxtApp {
  return defu(options, {
    dir: nuxt.options.srcDir,
    extensions: nuxt.options.extensions,
    plugins: [],
    templates: []
  } as NuxtApp)
}

export async function generateApp (nuxt: Nuxt, app: NuxtApp) {
  // Resolve app
  await resolveApp(nuxt, app)

  // User templates from options.build.templates
  app.templates = Object.values(defaultTemplates).concat(nuxt.options.build.templates)

  // Extend templates with hook
  await nuxt.callHook('app:templates', app)

  // Normalize templates
  app.templates = app.templates.map(tmpl => normalizeTemplate(tmpl))

  // Compile templates into vfs
  const templateContext = { utils: templateUtils, nuxt, app }
  await Promise.all(app.templates.map(async (template) => {
    const contents = await compileTemplate(template, templateContext)

    const fullPath = template.dst || resolve(nuxt.options.buildDir, template.filename)
    nuxt.vfs[fullPath] = contents

    const aliasPath = '#build/' + template.filename.replace(/\.\w+$/, '')
    nuxt.vfs[aliasPath] = contents

    // In case a non-normalized absolute path is called for on Windows
    if (process.platform === 'win32') {
      nuxt.vfs[fullPath.replace(/\//g, '\\')] = contents
    }

    if (template.write) {
      await fsp.mkdir(dirname(fullPath), { recursive: true })
      await fsp.writeFile(fullPath, contents, 'utf8')
    }
  }))

  await nuxt.callHook('app:templatesGenerated', app)
}

export async function resolveApp (nuxt: Nuxt, app: NuxtApp) {
  // Resolve root (root.vue)
  if (!app.rootComponent) {
    app.rootComponent = await findPath(['~/Root', '~/root'])
  }
  if (!app.rootComponent) {
    // Default root component
    app.rootComponent = resolve(nuxt.options.appDir, 'components/nuxt-root.vue')
  }

  // Resolve main (app.vue)
  if (!app.mainComponent) {
    app.mainComponent = await findPath(['~/App', '~/app'])
  }
  if (!app.mainComponent) {
    app.mainComponent = tryResolveModule('@nuxt/ui-templates/templates/welcome.vue')
  }

<<<<<<< HEAD
=======
  // Resolve root component
  if (!app.rootComponent) {
    app.rootComponent = await findPath(['~/app.root', resolve(nuxt.options.appDir, 'components/nuxt-root.vue')])
  }

>>>>>>> 0760fffe
  // Resolve error component
  if (!app.errorComponent) {
    app.errorComponent = (await findPath(['~/error'])) || resolve(nuxt.options.appDir, 'components/nuxt-error-page.vue')
  }

  // Resolve layouts/ from all config layers
  app.layouts = {}
  for (const config of nuxt.options._layers.map(layer => layer.config)) {
    const layoutFiles = await resolveFiles(config.srcDir, `${config.dir?.layouts || 'layouts'}/*{${nuxt.options.extensions.join(',')}}`)
    for (const file of layoutFiles) {
      const name = getNameFromPath(file)
      app.layouts[name] = app.layouts[name] || { name, file }
    }
  }

  // Resolve plugins
  app.plugins = [
    ...nuxt.options.plugins.map(normalizePlugin)
  ]
  for (const config of nuxt.options._layers.map(layer => layer.config)) {
    app.plugins.push(...[
      ...(config.plugins || []),
      ...await resolveFiles(config.srcDir, [
        'plugins/*.{ts,js,mjs,cjs,mts,cts}',
        'plugins/*/index.*{ts,js,mjs,cjs,mts,cts}'
      ])
    ].map(plugin => normalizePlugin(plugin as NuxtPlugin)))
  }
  app.plugins = uniqueBy(app.plugins, 'src')

  // Extend app
  await nuxt.callHook('app:resolve', app)
}

function getNameFromPath (path: string) {
  return kebabCase(basename(path).replace(extname(path), '')).replace(/["']/g, '')
}

function uniqueBy (arr: any[], uniqueKey: string) {
  const seen = new Set<string>()
  const res = []
  for (const i of arr) {
    const key = i[uniqueKey]
    if (seen.has(key)) { continue }
    res.push(i)
    seen.add(key)
  }
  return res
}<|MERGE_RESOLUTION|>--- conflicted
+++ resolved
@@ -55,15 +55,6 @@
 }
 
 export async function resolveApp (nuxt: Nuxt, app: NuxtApp) {
-  // Resolve root (root.vue)
-  if (!app.rootComponent) {
-    app.rootComponent = await findPath(['~/Root', '~/root'])
-  }
-  if (!app.rootComponent) {
-    // Default root component
-    app.rootComponent = resolve(nuxt.options.appDir, 'components/nuxt-root.vue')
-  }
-
   // Resolve main (app.vue)
   if (!app.mainComponent) {
     app.mainComponent = await findPath(['~/App', '~/app'])
@@ -72,14 +63,11 @@
     app.mainComponent = tryResolveModule('@nuxt/ui-templates/templates/welcome.vue')
   }
 
-<<<<<<< HEAD
-=======
   // Resolve root component
   if (!app.rootComponent) {
     app.rootComponent = await findPath(['~/app.root', resolve(nuxt.options.appDir, 'components/nuxt-root.vue')])
   }
 
->>>>>>> 0760fffe
   // Resolve error component
   if (!app.errorComponent) {
     app.errorComponent = (await findPath(['~/error'])) || resolve(nuxt.options.appDir, 'components/nuxt-error-page.vue')
