--- conflicted
+++ resolved
@@ -3,15 +3,11 @@
 import hash from 'hash-sum'
 import consola from 'consola'
 
-<<<<<<< HEAD
-import type { NormalizedConfiguration } from 'nuxt/config'
-import { chainFn, Mode, sequence } from 'nuxt/utils'
-=======
+import type { NormalizedConfiguration } from 'src/config'
 import { chainFn, sequence } from 'src/utils'
->>>>>>> 60ce35f3
 
 import Nuxt from './nuxt'
-import type { NuxtModule, ModuleHandler } from 'nuxt/config/config/_common'
+import type { NuxtModule, ModuleHandler } from 'src/config/config/_common'
 
 interface TemplateInput {
   filename?: string
