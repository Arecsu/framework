--- conflicted
+++ resolved
@@ -59,11 +59,7 @@
       '@nuxt/test-utils': link:packages/test-utils
       '@nuxt/vite-builder': link:packages/vite
       '@nuxt/webpack-builder': link:packages/webpack
-<<<<<<< HEAD
-      '@nuxtjs/eslint-config-typescript': 12.0.0_s5ps7njkmjlaqajutnox5ntcla
-=======
-      '@nuxtjs/eslint-config-typescript': 11.0.0_ha6vam6werchizxrnqvarmz2zu
->>>>>>> 7f5f9529
+      '@nuxtjs/eslint-config-typescript': 12.0.0_ha6vam6werchizxrnqvarmz2zu
       '@types/crawler': 1.2.2
       '@types/node': 18.11.11
       '@types/rimraf': 3.0.2
@@ -125,7 +121,7 @@
     devDependencies:
       '@nuxt/test-utils': link:../../../packages/test-utils
       nuxt: link:../../../packages/nuxt
-      vitest: 0.25.5
+      vitest: 0.25.6
 
   examples/app-config:
     specifiers:
@@ -1629,25 +1625,14 @@
       pathe: 0.3.9
     dev: true
 
-<<<<<<< HEAD
-  /@nuxtjs/eslint-config-typescript/12.0.0_s5ps7njkmjlaqajutnox5ntcla:
+  /@nuxtjs/eslint-config-typescript/12.0.0_ha6vam6werchizxrnqvarmz2zu:
     resolution: {integrity: sha512-HJR0ho5MYuOCFjkL+eMX/VXbUwy36J12DUMVy+dj3Qz1GYHwX92Saxap3urFzr8oPkzzFiuOknDivfCeRBWakg==}
     peerDependencies:
       eslint: ^8.23.0
     dependencies:
       '@nuxtjs/eslint-config': 12.0.0_n542pvy4d6vz5nffbpq5koul4e
-      '@typescript-eslint/eslint-plugin': 5.45.0_yjegg5cyoezm3fzsmuszzhetym
-      '@typescript-eslint/parser': 5.45.0_s5ps7njkmjlaqajutnox5ntcla
-=======
-  /@nuxtjs/eslint-config-typescript/11.0.0_ha6vam6werchizxrnqvarmz2zu:
-    resolution: {integrity: sha512-hmFjGtXT524ql8eTbK8BaRkamcXB6Z8YOW8nSQhosTP6oBw9WtOFUeWr7holyE278UhOmx+wDFG90BnyM9D+UA==}
-    peerDependencies:
-      eslint: ^8.23.0
-    dependencies:
-      '@nuxtjs/eslint-config': 11.0.0_h7pn5hnkxro3nj7aqa7nfw4qce
-      '@typescript-eslint/eslint-plugin': 5.38.1_y7dw2eojryzu6tls2sy24mirzy
-      '@typescript-eslint/parser': 5.38.1_ha6vam6werchizxrnqvarmz2zu
->>>>>>> 7f5f9529
+      '@typescript-eslint/eslint-plugin': 5.45.0_lanalmh4wdvf2ldh3psw5tivce
+      '@typescript-eslint/parser': 5.45.0_ha6vam6werchizxrnqvarmz2zu
       eslint: 8.29.0
       eslint-import-resolver-typescript: 3.5.2_lt3hqehuojhfcbzgzqfngbtmrq
       eslint-plugin-import: 2.26.0_n542pvy4d6vz5nffbpq5koul4e
@@ -2198,13 +2183,8 @@
       '@types/yargs-parser': 21.0.0
     dev: false
 
-<<<<<<< HEAD
-  /@typescript-eslint/eslint-plugin/5.45.0_yjegg5cyoezm3fzsmuszzhetym:
+  /@typescript-eslint/eslint-plugin/5.45.0_lanalmh4wdvf2ldh3psw5tivce:
     resolution: {integrity: sha512-CXXHNlf0oL+Yg021cxgOdMHNTXD17rHkq7iW6RFHoybdFgQBjU3yIXhhcPpGwr1CjZlo6ET8C6tzX5juQoXeGA==}
-=======
-  /@typescript-eslint/eslint-plugin/5.38.1_y7dw2eojryzu6tls2sy24mirzy:
-    resolution: {integrity: sha512-ky7EFzPhqz3XlhS7vPOoMDaQnQMn+9o5ICR9CPr/6bw8HrFkzhMSxuA3gRfiJVvs7geYrSeawGJjZoZQKCOglQ==}
->>>>>>> 7f5f9529
     engines: {node: ^12.22.0 || ^14.17.0 || >=16.0.0}
     peerDependencies:
       '@typescript-eslint/parser': ^5.0.0
@@ -2214,17 +2194,10 @@
       typescript:
         optional: true
     dependencies:
-<<<<<<< HEAD
-      '@typescript-eslint/parser': 5.45.0_s5ps7njkmjlaqajutnox5ntcla
+      '@typescript-eslint/parser': 5.45.0_ha6vam6werchizxrnqvarmz2zu
       '@typescript-eslint/scope-manager': 5.45.0
-      '@typescript-eslint/type-utils': 5.45.0_s5ps7njkmjlaqajutnox5ntcla
-      '@typescript-eslint/utils': 5.45.0_s5ps7njkmjlaqajutnox5ntcla
-=======
-      '@typescript-eslint/parser': 5.38.1_ha6vam6werchizxrnqvarmz2zu
-      '@typescript-eslint/scope-manager': 5.38.1
-      '@typescript-eslint/type-utils': 5.38.1_ha6vam6werchizxrnqvarmz2zu
-      '@typescript-eslint/utils': 5.38.1_ha6vam6werchizxrnqvarmz2zu
->>>>>>> 7f5f9529
+      '@typescript-eslint/type-utils': 5.45.0_ha6vam6werchizxrnqvarmz2zu
+      '@typescript-eslint/utils': 5.45.0_ha6vam6werchizxrnqvarmz2zu
       debug: 4.3.4
       eslint: 8.29.0
       ignore: 5.2.1
@@ -2237,13 +2210,8 @@
       - supports-color
     dev: true
 
-<<<<<<< HEAD
-  /@typescript-eslint/parser/5.45.0_s5ps7njkmjlaqajutnox5ntcla:
+  /@typescript-eslint/parser/5.45.0_ha6vam6werchizxrnqvarmz2zu:
     resolution: {integrity: sha512-brvs/WSM4fKUmF5Ot/gEve6qYiCMjm6w4HkHPfS6ZNmxTS0m0iNN4yOChImaCkqc1hRwFGqUyanMXuGal6oyyQ==}
-=======
-  /@typescript-eslint/parser/5.38.1_ha6vam6werchizxrnqvarmz2zu:
-    resolution: {integrity: sha512-LDqxZBVFFQnQRz9rUZJhLmox+Ep5kdUmLatLQnCRR6523YV+XhRjfYzStQ4MheFA8kMAfUlclHSbu+RKdRwQKw==}
->>>>>>> 7f5f9529
     engines: {node: ^12.22.0 || ^14.17.0 || >=16.0.0}
     peerDependencies:
       eslint: ^6.0.0 || ^7.0.0 || ^8.0.0
@@ -2252,15 +2220,9 @@
       typescript:
         optional: true
     dependencies:
-<<<<<<< HEAD
       '@typescript-eslint/scope-manager': 5.45.0
       '@typescript-eslint/types': 5.45.0
-      '@typescript-eslint/typescript-estree': 5.45.0_typescript@4.9.3
-=======
-      '@typescript-eslint/scope-manager': 5.38.1
-      '@typescript-eslint/types': 5.38.1
-      '@typescript-eslint/typescript-estree': 5.38.1_typescript@4.9.4
->>>>>>> 7f5f9529
+      '@typescript-eslint/typescript-estree': 5.45.0_typescript@4.9.4
       debug: 4.3.4
       eslint: 8.29.0
       typescript: 4.9.4
@@ -2276,13 +2238,8 @@
       '@typescript-eslint/visitor-keys': 5.45.0
     dev: true
 
-<<<<<<< HEAD
-  /@typescript-eslint/type-utils/5.45.0_s5ps7njkmjlaqajutnox5ntcla:
+  /@typescript-eslint/type-utils/5.45.0_ha6vam6werchizxrnqvarmz2zu:
     resolution: {integrity: sha512-DY7BXVFSIGRGFZ574hTEyLPRiQIvI/9oGcN8t1A7f6zIs6ftbrU0nhyV26ZW//6f85avkwrLag424n+fkuoJ1Q==}
-=======
-  /@typescript-eslint/type-utils/5.38.1_ha6vam6werchizxrnqvarmz2zu:
-    resolution: {integrity: sha512-UU3j43TM66gYtzo15ivK2ZFoDFKKP0k03MItzLdq0zV92CeGCXRfXlfQX5ILdd4/DSpHkSjIgLLLh1NtkOJOAw==}
->>>>>>> 7f5f9529
     engines: {node: ^12.22.0 || ^14.17.0 || >=16.0.0}
     peerDependencies:
       eslint: '*'
@@ -2291,13 +2248,8 @@
       typescript:
         optional: true
     dependencies:
-<<<<<<< HEAD
-      '@typescript-eslint/typescript-estree': 5.45.0_typescript@4.9.3
-      '@typescript-eslint/utils': 5.45.0_s5ps7njkmjlaqajutnox5ntcla
-=======
-      '@typescript-eslint/typescript-estree': 5.38.1_typescript@4.9.4
-      '@typescript-eslint/utils': 5.38.1_ha6vam6werchizxrnqvarmz2zu
->>>>>>> 7f5f9529
+      '@typescript-eslint/typescript-estree': 5.45.0_typescript@4.9.4
+      '@typescript-eslint/utils': 5.45.0_ha6vam6werchizxrnqvarmz2zu
       debug: 4.3.4
       eslint: 8.29.0
       tsutils: 3.21.0_typescript@4.9.4
@@ -2311,13 +2263,8 @@
     engines: {node: ^12.22.0 || ^14.17.0 || >=16.0.0}
     dev: true
 
-<<<<<<< HEAD
-  /@typescript-eslint/typescript-estree/5.45.0_typescript@4.9.3:
+  /@typescript-eslint/typescript-estree/5.45.0_typescript@4.9.4:
     resolution: {integrity: sha512-maRhLGSzqUpFcZgXxg1qc/+H0bT36lHK4APhp0AEUVrpSwXiRAomm/JGjSG+kNUio5kAa3uekCYu/47cnGn5EQ==}
-=======
-  /@typescript-eslint/typescript-estree/5.38.1_typescript@4.9.4:
-    resolution: {integrity: sha512-99b5e/Enoe8fKMLdSuwrfH/C0EIbpUWmeEKHmQlGZb8msY33qn1KlkFww0z26o5Omx7EVjzVDCWEfrfCDHfE7g==}
->>>>>>> 7f5f9529
     engines: {node: ^12.22.0 || ^14.17.0 || >=16.0.0}
     peerDependencies:
       typescript: '*'
@@ -2337,28 +2284,17 @@
       - supports-color
     dev: true
 
-<<<<<<< HEAD
-  /@typescript-eslint/utils/5.45.0_s5ps7njkmjlaqajutnox5ntcla:
+  /@typescript-eslint/utils/5.45.0_ha6vam6werchizxrnqvarmz2zu:
     resolution: {integrity: sha512-OUg2JvsVI1oIee/SwiejTot2OxwU8a7UfTFMOdlhD2y+Hl6memUSL4s98bpUTo8EpVEr0lmwlU7JSu/p2QpSvA==}
-=======
-  /@typescript-eslint/utils/5.38.1_ha6vam6werchizxrnqvarmz2zu:
-    resolution: {integrity: sha512-oIuUiVxPBsndrN81oP8tXnFa/+EcZ03qLqPDfSZ5xIJVm7A9V0rlkQwwBOAGtrdN70ZKDlKv+l1BeT4eSFxwXA==}
->>>>>>> 7f5f9529
     engines: {node: ^12.22.0 || ^14.17.0 || >=16.0.0}
     peerDependencies:
       eslint: ^6.0.0 || ^7.0.0 || ^8.0.0
     dependencies:
       '@types/json-schema': 7.0.11
-<<<<<<< HEAD
       '@types/semver': 7.3.12
       '@typescript-eslint/scope-manager': 5.45.0
       '@typescript-eslint/types': 5.45.0
-      '@typescript-eslint/typescript-estree': 5.45.0_typescript@4.9.3
-=======
-      '@typescript-eslint/scope-manager': 5.38.1
-      '@typescript-eslint/types': 5.38.1
-      '@typescript-eslint/typescript-estree': 5.38.1_typescript@4.9.4
->>>>>>> 7f5f9529
+      '@typescript-eslint/typescript-estree': 5.45.0_typescript@4.9.4
       eslint: 8.29.0
       eslint-scope: 5.1.1
       eslint-utils: 3.0.0_eslint@8.29.0
@@ -4753,11 +4689,7 @@
       eslint-import-resolver-webpack:
         optional: true
     dependencies:
-<<<<<<< HEAD
-      '@typescript-eslint/parser': 5.45.0_s5ps7njkmjlaqajutnox5ntcla
-=======
-      '@typescript-eslint/parser': 5.38.1_ha6vam6werchizxrnqvarmz2zu
->>>>>>> 7f5f9529
+      '@typescript-eslint/parser': 5.45.0_ha6vam6werchizxrnqvarmz2zu
       debug: 3.2.7
       eslint: 8.29.0
       eslint-import-resolver-node: 0.3.6
@@ -4798,11 +4730,7 @@
       '@typescript-eslint/parser':
         optional: true
     dependencies:
-<<<<<<< HEAD
-      '@typescript-eslint/parser': 5.45.0_s5ps7njkmjlaqajutnox5ntcla
-=======
-      '@typescript-eslint/parser': 5.38.1_ha6vam6werchizxrnqvarmz2zu
->>>>>>> 7f5f9529
+      '@typescript-eslint/parser': 5.45.0_ha6vam6werchizxrnqvarmz2zu
       array-includes: 3.1.5
       array.prototype.flat: 1.3.0
       debug: 2.6.9
@@ -8928,6 +8856,51 @@
       - terser
     dev: true
 
+  /vitest/0.25.6:
+    resolution: {integrity: sha512-jdPgmZ7BcDnm1+hmMPIl9BZjSy+b8Y8V0tQMsv7ECO90Qic7EZ5/+traILXLpsXgqK5KgVrUJmchevAUuKL/1w==}
+    engines: {node: '>=v14.16.0'}
+    hasBin: true
+    peerDependencies:
+      '@edge-runtime/vm': '*'
+      '@vitest/browser': '*'
+      '@vitest/ui': '*'
+      happy-dom: '*'
+      jsdom: '*'
+    peerDependenciesMeta:
+      '@edge-runtime/vm':
+        optional: true
+      '@vitest/browser':
+        optional: true
+      '@vitest/ui':
+        optional: true
+      happy-dom:
+        optional: true
+      jsdom:
+        optional: true
+    dependencies:
+      '@types/chai': 4.3.3
+      '@types/chai-subset': 1.3.3
+      '@types/node': 18.11.11
+      acorn: 8.8.1
+      acorn-walk: 8.2.0
+      chai: 4.3.6
+      debug: 4.3.4
+      local-pkg: 0.4.2
+      source-map: 0.6.1
+      strip-literal: 1.0.0
+      tinybench: 2.3.1
+      tinypool: 0.3.0
+      tinyspy: 1.0.2
+      vite: 3.2.5_@types+node@18.11.11
+    transitivePeerDependencies:
+      - less
+      - sass
+      - stylus
+      - sugarss
+      - supports-color
+      - terser
+    dev: true
+
   /vscode-jsonrpc/6.0.0:
     resolution: {integrity: sha512-wnJA4BnEjOSyFMvjZdpiOwhSq9uDoK8e/kpRJDTaMYzwlkrhG1fwDIZI94CLsLzlCK5cIbMMtFlJlfR57Lavmg==}
     engines: {node: '>=8.0.0 || >=10.0.0'}
