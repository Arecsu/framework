--- conflicted
+++ resolved
@@ -1,16 +1,10 @@
 import { fileURLToPath } from 'node:url'
 import { describe, expect, it } from 'vitest'
-<<<<<<< HEAD
-// import { isWindows } from 'std-env'
-import { setup, fetch, $fetch, startServer, $fetchComponent } from '@nuxt/test-utils'
-import { expectNoClientErrors } from './utils'
-=======
 import { joinURL } from 'ufo'
 import { isWindows } from 'std-env'
-import { setup, fetch, $fetch, startServer, createPage, url } from '@nuxt/test-utils'
+import { setup, fetch, $fetch, startServer, createPage, url, $fetchComponent } from '@nuxt/test-utils'
 // eslint-disable-next-line import/order
 import { expectNoClientErrors, renderPage } from './utils'
->>>>>>> daf99c3c
 
 await setup({
   rootDir: fileURLToPath(new URL('./fixtures/basic', import.meta.url)),
@@ -574,17 +568,6 @@
       ).toBeTruthy()
     }
   })
-<<<<<<< HEAD
-})
-
-describe.runIf(process.env.NUXT_TEST_DEV)('component testing', () => {
-  it('should work', async () => {
-    const comp1 = await $fetchComponent('components/SugarCounter.vue', { count: 42 })
-    expect(comp1).toContain('42 x 2 = 84')
-
-    const comp2 = await $fetchComponent('components/SugarCounter.vue', { count: 100 })
-    expect(comp2).toContain('100 x 2 = 200')
-=======
 
   it('restore server', async () => {
     process.env.NUXT_APP_BASE_URL = undefined
@@ -679,6 +662,15 @@
 
   it('two requests made at once resolve and sync', async () => {
     await expectNoClientErrors('/useAsyncData/promise-all')
->>>>>>> daf99c3c
+  })
+})
+
+describe.runIf(process.env.NUXT_TEST_DEV)('component testing', () => {
+  it('should work', async () => {
+    const comp1 = await $fetchComponent('components/SugarCounter.vue', { count: 42 })
+    expect(comp1).toContain('42 x 2 = 84')
+
+    const comp2 = await $fetchComponent('components/SugarCounter.vue', { count: 100 })
+    expect(comp2).toContain('100 x 2 = 200')
   })
 })