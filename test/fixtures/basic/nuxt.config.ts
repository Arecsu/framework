import { addComponent, addVitePlugin, addWebpackPlugin } from '@nuxt/kit'
import { createUnplugin } from 'unplugin'

export default defineNuxtConfig({
  app: {
    head: {
      charset: 'utf-8',
      link: [undefined],
      meta: [{ name: 'viewport', content: 'width=1024, initial-scale=1' }, { charset: 'utf-8' }]
    }
  },
  buildDir: process.env.NITRO_BUILD_DIR,
  builder: process.env.TEST_WITH_WEBPACK ? 'webpack' : 'vite',
  theme: './extends/bar',
  css: ['~/assets/global.css'],
  extends: [
    './extends/node_modules/foo'
  ],
  nitro: {
    output: { dir: process.env.NITRO_OUTPUT_DIR },
    prerender: {
      routes: [
        '/random/a',
        '/random/b',
        '/random/c'
      ]
    }
  },
  publicRuntimeConfig: {
    testConfig: 123
  },
  privateRuntimeConfig: {
    privateConfig: 'secret_key'
  },
  modules: [
    '~/modules/example',
    function (_, nuxt) {
      if (process.env.TEST_WITH_WEBPACK) { return }

      nuxt.options.css.push('virtual.css')
      nuxt.options.build.transpile.push('virtual.css')
      const plugin = createUnplugin(() => ({
        name: 'virtual',
        resolveId (id) {
          if (id === 'virtual.css') { return 'virtual.css' }
        },
        load (id) {
          if (id === 'virtual.css') { return ':root { --virtual: red }' }
        }
      }))
      addVitePlugin(plugin.vite())
      addWebpackPlugin(plugin.webpack())
    }
  ],
  hooks: {
    'modules:done' () {
      addComponent({
        name: 'CustomComponent',
        export: 'namedExport',
        filePath: '~/other-components-folder/named-export'
      })
    }
  },
  experimental: {
<<<<<<< HEAD
    reactivityTransform: true,
    viteNode: true
=======
    inlineSSRStyles: id => !id.includes('assets.vue'),
    reactivityTransform: true,
    treeshakeClientOnly: true
  },
  appConfig: {
    fromNuxtConfig: true,
    nested: {
      val: 1
    }
>>>>>>> daf99c3c
  }
})<|MERGE_RESOLUTION|>--- conflicted
+++ resolved
@@ -62,10 +62,6 @@
     }
   },
   experimental: {
-<<<<<<< HEAD
-    reactivityTransform: true,
-    viteNode: true
-=======
     inlineSSRStyles: id => !id.includes('assets.vue'),
     reactivityTransform: true,
     treeshakeClientOnly: true
@@ -75,6 +71,5 @@
     nested: {
       val: 1
     }
->>>>>>> daf99c3c
   }
 })